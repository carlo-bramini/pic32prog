--- conflicted
+++ resolved
@@ -1,12 +1,7 @@
 CC              = gcc
 GITCOUNT        = $(shell git rev-list HEAD --count)
-<<<<<<< HEAD
-CFLAGS          = -Wall -g -O -DMINGW32 -Ihidapi -DGITCOUNT='"$(GITCOUNT)"'
-LDFLAGS         = -s
-=======
-CFLAGS          = -Wall -g -O -DMINGW32 -Ilibusb-win32 -Ihidapi/hidapi -DGITCOUNT='"$(GITCOUNT)"'
+CFLAGS          = -Wall -g -O -DMINGW32 -Ihidapi/hidapi -DGITCOUNT='"$(GITCOUNT)"'
 LDFLAGS         = -s -Lhidapi/windows/.libs
->>>>>>> 485c9e7c
 
 # Windows
 LIBS            += -lhidapi -lsetupapi
@@ -15,19 +10,13 @@
                   adapter-pickit2.o adapter-hidboot.o adapter-an1388.o\
                   adapter-bitbang.o adapter-stk500v2.o adapter-uhb.o \
                   adapter-an1388-uart.o configure.o \
-<<<<<<< HEAD
-                  family-mx1.o family-mx3.o family-mz.o
+                  family-mx1.o family-mx3.o family-mz.o \
+                  hidapi/windows/.libs/libhidapi.a
 
 # JTAG adapters based on FT2232 chip
 CFLAGS         += -Ilibusb-win32 -DUSE_MPSSE
 PROG_OBJS      += adapter-mpsse.o
 LIBS           += -Llibusb-win32 -lusb-1.0
-=======
-                  family-mx1.o family-mx3.o family-mz.o \
-                  hidapi/windows/.libs/libhidapi.a
-#PROG_OBJS      += adapter-mpsse.o
-#LIBS           += -Llibusb-win32/x86 -lusb0_x86
->>>>>>> 485c9e7c
 
 # Compiling Windows binary from Linux
 ifeq (/usr/bin/i586-mingw32msvc-gcc,$(wildcard /usr/bin/i586-mingw32msvc-gcc))
@@ -42,24 +31,18 @@
 pic32prog.exe:  $(PROG_OBJS)
 		$(CC) $(LDFLAGS) -o $@ $(PROG_OBJS) $(LIBS)
 
+hidapi/windows/.libs/libhidapi.a:
+		cd hidapi && ./bootstrap && ./configure --host=i686-w64-mingw32 && make
+
 ###
-adapter-an1388.o: adapter-an1388.c adapter.h hidapi/hidapi/hidapi.h pic32.h
+adapter-an1388.o: adapter-an1388.c adapter.h pic32.h
 adapter-an1388-uart.o: adapter-an1388-uart.c adapter.h pic32.h serial.h
-<<<<<<< HEAD
 adapter-bitbang.o: adapter-bitbang.c adapter.h pic32.h serial.h bitbang/ICSP_v1E.inc
-adapter-hidboot.o: adapter-hidboot.c adapter.h hidapi/hidapi.h pic32.h
+adapter-hidboot.o: adapter-hidboot.c adapter.h pic32.h
 adapter-mpsse.o: adapter-mpsse.c libusb-win32/libusb-1.0/libusb.h adapter.h pic32.h
-adapter-pickit2.o: adapter-pickit2.c adapter.h hidapi/hidapi.h pickit2.h pic32.h
-=======
-adapter-bitbang.o: adapter-bitbang.c adapter.h pic32.h serial.h \
- bitbang/ICSP_v1E.inc
-adapter-hidboot.o: adapter-hidboot.c adapter.h hidapi/hidapi/hidapi.h pic32.h
-adapter-mpsse.o: adapter-mpsse.c libusb-win32/usb.h adapter.h pic32.h
-adapter-pickit2.o: adapter-pickit2.c adapter.h hidapi/hidapi/hidapi.h pickit2.h \
- pic32.h
->>>>>>> 485c9e7c
+adapter-pickit2.o: adapter-pickit2.c adapter.h pickit2.h pic32.h
 adapter-stk500v2.o: adapter-stk500v2.c adapter.h pic32.h serial.h
-adapter-uhb.o: adapter-uhb.c adapter.h hidapi/hidapi/hidapi.h pic32.h
+adapter-uhb.o: adapter-uhb.c adapter.h pic32.h
 configure.o: configure.c target.h adapter.h
 executive.o: executive.c pic32.h
 family-mx1.o: family-mx1.c pic32.h
@@ -67,7 +50,4 @@
 family-mz.o: family-mz.c pic32.h
 pic32prog.o: pic32prog.c target.h adapter.h serial.h localize.h
 serial.o: serial.c adapter.h
-target.o: target.c target.h adapter.h localize.h pic32.h
-
-hidapi/windows/.libs/libhidapi.a:
-	cd hidapi && ./bootstrap && ./configure --host=i686-w64-mingw32 && make+target.o: target.c target.h adapter.h localize.h pic32.h